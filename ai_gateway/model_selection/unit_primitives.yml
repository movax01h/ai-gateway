--- conflicted
+++ resolved
@@ -118,17 +118,16 @@
     default_model: "claude_sonnet_3_7_20250219"
     selectable_models:
       - "claude_sonnet_3_7_20250219"
-<<<<<<< HEAD
+  - feature_setting: "duo_generate_issue_description"
+    unit_primitives:
+      - "generate_issue_description"
+    default_model: "claude_3_5_sonnet_20240620"
+    selectable_models:
       - "claude_3_5_sonnet_20240620"
       - "claude_sonnet_4_20250514"
   - feature_setting: "duo_chat_summarize_comments"
     unit_primitives:
       - "summarize_comments"
-=======
-  - feature_setting: "duo_generate_issue_description"
-    unit_primitives:
-      - "generate_issue_description"
->>>>>>> 6d404ee4
     default_model: "claude_3_5_sonnet_20240620"
     selectable_models:
       - "claude_3_5_sonnet_20240620"