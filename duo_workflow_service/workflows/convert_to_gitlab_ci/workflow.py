--- conflicted
+++ resolved
@@ -307,19 +307,5 @@
             plan=Plan(steps=[]),
             handover=[],
             last_human_input=None,
-<<<<<<< HEAD
-        )
-=======
             files_changed=[],
-        )
-
-    def log_workflow_elements(self, element):
-        self.log.info("###############################")
-        if "ui_chat_log" in element:
-            for log in element["ui_chat_log"]:
-                self.log.info(
-                    f"%s: %{'' if DEBUG else f'.{MAX_MESSAGE_LENGTH}'}s",
-                    log["message_type"],
-                    log["content"],
-                )
->>>>>>> ad5fdfe6
+        )