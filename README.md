
# GitLab AI Assist

This project is based on the open source project 
[FauxPilot](https://github.com/moyix/fauxpilot/blob/main/docker-compose.yaml) as an initial iteration in an effort to 
create a GitLab owned AI Assistant to help developers write secure code by the 
[AI Assist SEG](https://about.gitlab.com/handbook/engineering/incubation/ai-assist/).

It uses the [SalesForce CodeGen](https://github.com/salesforce/CodeGen) models inside of NVIDIA's 
[Triton Inference Server](https://developer.nvidia.com/nvidia-triton-inference-server) with the 
[FasterTransformer backend](https://github.com/triton-inference-server/fastertransformer_backend/).

## Prerequisites

You'll need:

* Docker
* `docker compose` >= 1.28
* An NVIDIA GPU with Compute Capability >= 6.0 and enough VRAM to run the model you want.
* [`nvidia-docker`](https://github.com/NVIDIA/nvidia-docker)
* `curl` and `zstd` for downloading and unpacking the models.

Note that the VRAM requirements listed by `setup.sh` are *total* -- if you have multiple GPUs, you can split the model 
across them. So, if you have two NVIDIA RTX 3080 GPUs, you *should* be able to run the 6B model by putting half on each 
GPU.

## Configuration

Below described the configuration per component

### API
All parameters for the API are available from `api/config/config.py` which heavily relies on environment variables. An
overview of all environment variables used and their default value, if you want to deviate you should make them
available in a `.env`

```dotenv
API_EXTERNAL_PORT=5001  # External port for the API used in docker-compose
TRITON_HOST=triton
TRITON_PORT=8001
TRITON_VERBOSITY=False
DOCS_URL=None  # To disable docs on the API endpoint
OPENAPI_URL=None  # To disable docs on the API endpoint
REDOC_URL=None  # To disable docs on the API endpoint
BYPASS_EXTERNAL_AUTH=False  # Can be used for local development to bypass the GitLab server side check
GITLAB_API_URL=https://gitlab.com/api/v4/  # Can be changed to GDK: http://127.0.0.1:3000/api/v4/
USE_LOCAL_CACHE=True  # Uses a local in-memory cache instead of Redis
```


## Local development

If you are on Apple Silicon, you will need to host Triton somewhere else as there is a dependency on Nvidia GPU and 
architecture. 

You can either run `make develop-local` or  `docker-compose -f docker-compose.dev.yaml up --build --remove-orphans` this
will run the API.

Next open VS Code, install the GitLab Workflow extension, or run that extension locally. 

In VS Code settings you will need to set `AI Assist Server` to `http://localhost:5000` ofcourse change the port if you 
are deviating from the default. Set `AI Assist engine` to `FauxPilot`. It should now work.

<<<<<<< HEAD
Since the feature is only for SaaS, you need to run GDK in SaaS mode:
```bash
export GITLAB_SIMULATE_SAAS=1
gdk restart
```

Then go to `admin/settings/general/account_and_limit` and enable `Allow use of licensed EE features`.

You also need to make sure that the group you are allowing, is actually `ultimate` as it's an `ultimate` only feature,
go to `admin/overview/groups` select `edit` on the group, set `plan` to `ultimate`.

In GDK you need to enable the feature flags:
```ruby
rails console

g = Group.find(22)  # id of root group
Feature.enable(:ai_assist_api, g)
Feature.enable(:ai_assist_flag, g)
```

This will allow the feature to actually return `{"user_is_allowed": true }`.

## Authentication

The intended use of this API is to be called from the 
[GitLab VS code extension](https://gitlab.com/gitlab-org/gitlab-vscode-extension), the extension authenticates users 
against the GitLab Rails API. However, we can not rely on the VS Extension to authorize users for AI Assist as it runs
on the client side, we need a server side check. So in order to do that, the extension passes along the user's token via
a header to the AI Assist API, this token is subsequently used to make a `GET` call to `/v4/ml/ai-assist` on behalf of
the user to verify that it can indeed use AI Assist. The response `{"user_is_allowed": bool}` will be cached for 1 hour
to not burden the Rails API with an excessive amount of calls.

Below diagram described the authentication flow in blue.

![Diagram](https://docs.google.com/drawings/d/e/2PACX-1vQyFs0-irUGf_t6imgBiVSfnMf4oh45w4QEusVvwlGZy22tyCErG7JV2IC87e7DvT7b8_Ni8V77BkUW/pub?w=1022&amp;h=390)

## Component overview

In above diagram the main components are shown.

### VS Code extension

The VS Code extension has the following functions:
1. Determine input parameters
   1. Stop sequences
   1. Gather code for the prompt
1. Send the input parameters to the AI Assist API using the OpenAI package
1. Parse results from AI Assist and present them as `inlineCompletions`

### AI Assist API

Is written in Python and uses the FastApi framework along with Uvicorn. It has the following functions
1. Provide a REST API for incoming calls on `/v1/completions`
1. Authenticate incoming requests against GitLab `/v4/ml/ai-assist` and cache the result
1. Convert the prompt into a format that can be used by Triton Inference server
1. Call the Triton Inference Server, await the result and parse it back as a response

### Triton Inference server

NVIDIA Triton™ Inference Server, is an open-source inference serving software that helps standardize model deployment 
and execution and delivers fast and scalable AI in production. See [https://developer.nvidia.com/nvidia-triton-inference-server](https://developer.nvidia.com/nvidia-triton-inference-server)

### GitLab API

The endpoint `/v4/ml/ai-assist` checks if a user meets the requirements to use AI Assist and returns a boolean.
=======
## Deploying to the Kubernetes cluster 

To successfully deploy AI Assist to a k8s cluster, please, make sure your cluster supports NVIDIA® GPU hardware accelerators.
Below, we give a guideline tested specifically on the GKE cluster in the Applied ML group. Successful work 
on any other clusters is not guaranteed.

1. Create a GKE cluster with the following configuration:
   - gke version `1.24.5-gke.600`
   - image type `container-optimized OS with containerd.`
   - machine type `n1-standard-2` machines, 
   - autoscaling enabled `from 0 to 5` nodes
   - 1 Nvidia T4 GPU 16 GB GDDR6
   - Nvidia driver version: 510.47.03, CUDA version: 11.7

2. Install NVIDIA GPU device drivers (more [info](https://cloud.google.com/kubernetes-engine/docs/how-to/gpus#installing_drivers)):
   ```shell
   kubectl apply -f https://raw.githubusercontent.com/GoogleCloudPlatform/container-engine-accelerators/master/nvidia-driver-installer/cos/daemonset-preloaded-latest.yaml
   ```

3. Create the `ai-assist` namespace and update the current context
   ```shell
   export KUBERNETES_AI_ASSIST_NAMESPACE=ai-assist
   kubectl create namespace $KUBERNETES_AI_ASSIST_NAMESPACE
   kubectl config set-context --current --namespace $KUBERNETES_AI_ASSIST_NAMESPACE
   ```

4. Create the `docker-registry` secret to pull private images from GitLab AI Assist registry:
   ```shell
   export DEPLOY_TOKEN_USERNAME=<USERNAME>
   export DEPLOY_TOKEN_PASSWORD=<PASSWORD>
   kubectl create secret docker-registry gitlab-registry \
      --docker-server="registry.gitlab.com" \
      --docker-username="$DEPLOY_TOKEN_USERNAME" \
      --docker-password="$DEPLOY_TOKEN_PASSWORD"   
   ```

5. Run the k8s job to fetch the `codegen-2B-multi` model from Hugging Face:
   ```shell
   kubectl apply -f ./manifests/model-loader.yaml
   kubectl wait --for=condition=complete --timeout=15m job/model-loader-job
   ```

6. Deploy Triton Inference server:
   ```shell
   kubectl apply -f ./manifests/triton-inference.yaml
   ```

7. TBD: Deploy the API service:
>>>>>>> 33b50f14
<|MERGE_RESOLUTION|>--- conflicted
+++ resolved
@@ -60,7 +60,6 @@
 In VS Code settings you will need to set `AI Assist Server` to `http://localhost:5000` ofcourse change the port if you 
 are deviating from the default. Set `AI Assist engine` to `FauxPilot`. It should now work.
 
-<<<<<<< HEAD
 Since the feature is only for SaaS, you need to run GDK in SaaS mode:
 ```bash
 export GITLAB_SIMULATE_SAAS=1
@@ -126,7 +125,7 @@
 ### GitLab API
 
 The endpoint `/v4/ml/ai-assist` checks if a user meets the requirements to use AI Assist and returns a boolean.
-=======
+
 ## Deploying to the Kubernetes cluster 
 
 To successfully deploy AI Assist to a k8s cluster, please, make sure your cluster supports NVIDIA® GPU hardware accelerators.
@@ -141,19 +140,19 @@
    - 1 Nvidia T4 GPU 16 GB GDDR6
    - Nvidia driver version: 510.47.03, CUDA version: 11.7
 
-2. Install NVIDIA GPU device drivers (more [info](https://cloud.google.com/kubernetes-engine/docs/how-to/gpus#installing_drivers)):
+1. Install NVIDIA GPU device drivers (more [info](https://cloud.google.com/kubernetes-engine/docs/how-to/gpus#installing_drivers)):
    ```shell
    kubectl apply -f https://raw.githubusercontent.com/GoogleCloudPlatform/container-engine-accelerators/master/nvidia-driver-installer/cos/daemonset-preloaded-latest.yaml
    ```
 
-3. Create the `ai-assist` namespace and update the current context
+1. Create the `ai-assist` namespace and update the current context
    ```shell
    export KUBERNETES_AI_ASSIST_NAMESPACE=ai-assist
    kubectl create namespace $KUBERNETES_AI_ASSIST_NAMESPACE
    kubectl config set-context --current --namespace $KUBERNETES_AI_ASSIST_NAMESPACE
    ```
 
-4. Create the `docker-registry` secret to pull private images from GitLab AI Assist registry:
+1. Create the `docker-registry` secret to pull private images from GitLab AI Assist registry:
    ```shell
    export DEPLOY_TOKEN_USERNAME=<USERNAME>
    export DEPLOY_TOKEN_PASSWORD=<PASSWORD>
@@ -163,16 +162,15 @@
       --docker-password="$DEPLOY_TOKEN_PASSWORD"   
    ```
 
-5. Run the k8s job to fetch the `codegen-2B-multi` model from Hugging Face:
+1. Run the k8s job to fetch the `codegen-2B-multi` model from Hugging Face:
    ```shell
    kubectl apply -f ./manifests/model-loader.yaml
    kubectl wait --for=condition=complete --timeout=15m job/model-loader-job
    ```
 
-6. Deploy Triton Inference server:
+1. Deploy Triton Inference server:
    ```shell
    kubectl apply -f ./manifests/triton-inference.yaml
    ```
 
-7. TBD: Deploy the API service:
->>>>>>> 33b50f14
+1. TBD: Deploy the API service: